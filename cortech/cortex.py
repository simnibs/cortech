from collections import namedtuple
import functools
from pathlib import Path

import numpy as np
import numpy.typing as npt
import nibabel as nib
from scipy.spatial import KDTree

import cortech.utils
from cortech.surface import Surface, Sphere
from cortech.constants import Curvature


class Hemisphere:
    """A class containing surfaces delineating the white-gray matter boundary
    and the gray matter-CSF (pial) boundary, and optionally the infra-supra-layer boundary.

    Additionally, it may contain information about layers.
    """

    def __init__(
        self,
        name: str,
        white: Surface,
        pial: Surface,
        sphere: Sphere | None = None,
        registration: Sphere | None = None,
        inf: Surface | None = None,
        infra_supra_model=None,
    ) -> None:
        assert name in {"lh", "rh"}
        self.name = name
        self.white = white
        self.pial = pial
        self.sphere = sphere
        self.registration = registration
        self.inf = inf
        self.infra_supra_model = infra_supra_model

        self._surfaces = [self.white, self.pial]
        if self.sphere is not None:
            self._surfaces.append(self.sphere)
        if self.registration is not None:
            self._surfaces.append(self.registration)
        if self.inf is not None:
            self._surfaces.append(self.inf)

    def has_registration(self):
        return self.registration is not None

    def has_infra_supra_model(self):
        return self.infra_supra_model is not None

    def compute_node_to_node_difference(self) -> npt.NDArray[float]:
        """Calculate thickness at each vertex of node-matched surfaces."""

        # FIXME this should be a better estimate than simple vertex-to-vertex
        # distance?
        return np.linalg.norm(self.pial.vertices - self.white.vertices, axis=1)

    def compute_thickness(self) -> npt.NDArray[float]:
        """This function calculates a FreeSurfer "style" thickness by finding the minimum distance between a white matter
        node and every pial surface node, doing the same the other way around, and averaging those two minimum distances
        for every node. It will also ensure the thickness estimate is between 0 and 5 mm.

        Parameters
        ----------

        Returns
        -------
        thickness : np.array(float)
                        The average, clipped cortical thickness estimate
        """

        vi = self.white.vertices
        vo = self.pial.vertices

        tree1 = KDTree(vi)
        tree2 = KDTree(vo)

        # Compute the closest distance one way
        dist1, inds1 = tree1.query(vo)

        # And the other way
        dist2, inds2 = tree2.query(vi)

        av_min_dist = (dist1 + dist2) / 2

        return np.clip(av_min_dist, 0, 5)

    def compute_average_curvature(
        self,
        white_curv: None | Curvature = None,
        pial_curv: None | Curvature = None,
        curv_kwargs: None | dict = None,
    ):
        """Average curvature estimates of white and pial surfaces."""
        curv_kwargs = curv_kwargs or {}
        white_curv = white_curv or self.white.compute_curvature(**curv_kwargs)
        pial_curv = pial_curv or self.pial.compute_curvature(**curv_kwargs)
        return Curvature(
            **{
                k: 0.5 * (getattr(white_curv, k) + getattr(pial_curv, k))
                for k in white_curv._fields
            }
        )

    def compute_equivolume_fraction(
        self,
        thickness: npt.NDArray,
        curv: npt.NDArray,
        vol_frac: float | npt.NDArray = 0.5,
    ):
        """Compute the distance fraction (between inner and outer surface whose
        distance is `thickness`) which yields the desired volume fraction at each
        position.

        Parameters
        ----------
        curv : npt.NDArray
            Curvature estimate at each position.
        thickness : npt.NDArray
            Thickness estimate at each position.
        vol_frac : float | npt.NDArray
            The desired volume fraction(s). If a float, estimate a single
            distance fraction per vertex. If an ndarray with one dimension,
            assume that `vol_frac` gives a number of fractions to estimate for
            each vertex. If an ndarray with two dimensions, assume that
            `vol_frac` is (n_frac, n_vertices), i.e., the fraction is provided
            explicitly for each vertex (default = 0.5).

        Returns
        -------
        dist_frac : npt.NDArray
            Position-wise distance fraction which yields the desired volume
            fraction.

        Notes
        -----
        We expect positive curvature in sulci and negative curvature on gyral
        crowns.

        On gyral crowns, the curvature is negative because the surface bends away
        from the normals. Since a radius must be positive, we ignore the sign when
        computing the radius of the sphere which gives the desired volume fraction.

        In the sulci, the curvature is positive as the surface bends towards the
        normal. However, we are still placing the center of the sphere on the side
        of the white matter (there is nothing to distinguish concave and convex
        when we ignore the sign of the curvature). Assuming the sphere was placed
        on the pial side, we could find the desired volume fraction by first
        estimating the radius of the sphere at 1-frac (since 1-vol_frac from the
        outer side is vol_frac from the inner side) and then subtract this
        (relative to the inner radius) from the thickness to get a distance from
        the inner surface rather than the outer.

        References
        ----------
        Michiel Kleinnijenhuis et al. (2015). Diffusion tensor characteristics of
            gyrencephaly using high resolution diffusion MRI in vivo at 7T.
        """
        frac = np.atleast_1d(vol_frac)

        nv = len(thickness)

        # Name variables in accordance with the reference
        R = 1 / np.abs(curv)
        R3 = R**3
        T = thickness

        match frac.ndim:
            case 1:
                # broadcast frac against vertices
                r = np.zeros((len(frac), nv))
                frac = np.broadcast_to(frac[:, None], r.shape)
            case 2:
                # assume frac is (n_frac, n_vertices)
                assert frac.shape[-1] == nv
                r = np.zeros(frac.shape)

        pos = curv > 0
        neg = curv < 0

        r[:, neg] = cortech.utils.compute_sphere_radius(
            frac[:, neg], T[neg], R[neg], R3[neg]
        )
        r[:, pos] = cortech.utils.compute_sphere_radius(
            1 - frac[:, pos], T[pos], R[pos], R3[pos]
        )
        # r[curv == 0] should be `frac` but we take care of this in `dist_frac` below

        # r is a radius in between R and R+T so subtract R to get back to distances
        # that relate to the thickness
        r -= R

        # Correct positive curvature positions
        r[:, pos] *= -1
        r[:, pos] += T[pos]

        # Ensure r is valid
        _ = np.clip(r, 0, T, out=r)

        # Now compute the pointwise distance fraction
        dist_frac = np.zeros_like(r)
        _ = np.divide(r, T, out=dist_frac, where=T > 0)

        return dist_frac.squeeze()

    def fit_infra_supra_border(self, curv_args=None):
        """Fit the infra supra border using models fitted from ex-vivo data.

        Parameters
        ----------

        Returns
        -------
        surfaces : dict{method, Surface}
                   A dictionary of infra-supra surfaces fitted with different methods.

        """
        if not self.has_infra_supra_model():
            print('No model for the infra supra border loaded!')
            return


        thickness = self.compute_thickness()
        curv = self.compute_average_curvature(curv_kwargs=curv_args)
        surfaces = {}
        
        for model in self.infra_supra_model:
            print(f'Estimating surfaces using: {model}')
            if "equivolume" in model:
                if self.infra_supra_model[model].size > 1 and not self.infra_supra_model[model].shape[0]==1:
                    self.infra_supra_model[model] = np.expand_dims(self.infra_supra_model[model], axis=0)
                surfaces[model] = self.estimate_layers(method="equivolume", frac=self.infra_supra_model[model], thickness=thickness, curv=curv.H)
            elif "equidistance" in model:
                surfaces[model] = self.estimate_layers(method="equidistance", frac=self.infra_supra_model[model])
            elif "linear" in model:
                surfaces[model] = self._predict_linear_model(self.infra_supra_model[model], curv)
            else:
                print("Unknown model!")

        return surfaces

    def _layer_from_distance_fraction(self, f: float | npt.NDArray = 0.5):
        """_summary_

        Parameters
        ----------
        vi : npt.NDArray
        vo : npt.NDArray
        frac : float | npt.NDArray
            Fraction measured from inner surface, e.g., 0.25 would be one quarter
            of the way from the inner to the outer surface. Defaults to 0.5.
            frac = float | (1, ) | (n_frac,) | (n_vertices, ) | (n_frac, n_vertices)

        Returns
        -------
        _type_: _description_
        """
        f = np.atleast_1d(f)
        if f.ndim == 1:
            if f.shape[0] == self.white.n_vertices:
                f = f[None]
        elif f.ndim == 2:
            fd2 = f.shape[1]
            assert fd2 == 1 or fd2 == self.white.n_vertices
        f = cortech.utils.atleast_nd(f, 3)
        return np.squeeze((1 - f) * self.white.vertices + f * self.pial.vertices)


    def _predict_linear_model(self, parameters: npt.NDArray, curv: Curvature, clip_range=(0.01, 99.9)):
        """Predict the infra supra border using a linear model fitted on the ex-vivo data.
        NOTE: This a little suboptimal at the moment as the model is fixed, i.e., it needs
        [1, k1, k2, k1k2] whereas the parameters are passed in and are thus more general.
        A better way would be to store the parameters and the needed predictors together.

        Parameters
        ----------
        parameters : np.array(float), number_of_nodes x number_of_parameters
                     The parameters of the linear model.
        curv : Curvature
               A curvature object storing the average curvature values.
        clip_range : tuple(float)
               Percentile ranges to clip the curvature values.

        Returns
        -------
        surface : Surface
                  The predicted infra-supra surface
        """

        pk1 = np.percentile(curv.k1, clip_range)
        pk2 = np.percentile(curv.k2, clip_range)

        k1 = np.clip(curv.k1, pk1[0], pk1[1]).T
        k2 = np.clip(curv.k2, pk2[0], pk2[1]).T
        k1 = k1 - k1.mean()
        k2 = k2 - k2.mean()
        k1k2 = k1*k2

        dummy = np.ones_like(k1)

        predictors = np.stack([dummy, k1, k2, k1k2]).T

        frac = np.einsum("ij, ij -> i", predictors, parameters)
        frac = np.clip(frac, 0, 1)
        surface = self._layer_from_distance_fraction(frac)

        return surface
        


    def estimate_layers(
        self,
        method: str = "equivolume",
        frac: float | npt.NDArray = 0.5,
        thickness: npt.NDArray | None = None,
        curv: str | npt.NDArray = "H",
        curv_kwargs: dict | None = None,
    ):
        """Estimate layers at `frac`. Given an estimate of the thickness at
        each vertex (and, for the equivolume model a curvature estimate),
        return the positions of one or more layers defined by the fraction in
        `frac`.

        Currently, this function relies on vertex-to-vertex correspondence
        between white and pial surfaces in that layers are placed

        Parameters
        ----------
        method : str
            The layer placement method to use. This determines how `frac` is to
            be interpreted.
        frac : float | NDArray
            The fraction(s) in between white and pial surfaces at which to
            estimate layer(s). When `method` is equidistance, `frac` is a
            distance fraction. When `method` is equivolume, `frac` is a volume
            fraction.
        thickness :
            The thickness at each (white, pial) vertex pairs. If None, it will
            be estimated.
        curv :
            Curvature estimate at each (white, pial) vertex pairs. If a string,
            it should be an attribute of cortech.constants.Curvature. By
            default, the mean curvature is estimated and used.

        Returns
        -------
        Position of vertices at the desired (distance or volume) fractions
        (n_vertices, n_frac).

        """
        if method in {"equidistance", "equivolume"}:
            match method:
                case "equivolume":
                    if thickness is None:
                        thickness = self.compute_thickness()
                    match curv:
                        case str():
                            curv = getattr(
                                self.compute_average_curvature(curv_kwargs=curv_kwargs),
                                curv,
                            )
                        case _:
                            curv = np.asarray(curv)
                    frac = self.compute_equivolume_fraction(thickness, curv, frac)
                case "equidistance":
                    pass
            return self._layer_from_distance_fraction(frac)
        elif method == "laplace":
            return

    @classmethod
    def from_freesurfer_subject_dir(
        cls,
        sub_dir: Path | str,
        hemi: str,
        white: str | None = "white",
        pial: str | None = "pial",
        sphere: str | None = None,
        registration: str | None = None,
        inf: str | None = None,
        infra_supra_model_type_and_path=None,
        # thickness="thickness",
        # curv="avg_curv",
    ):
        assert hemi in {"lh", "rh"}

        white_surf = Surface.from_freesurfer_subject_dir(sub_dir, f"{hemi}.{white}")

        # The pial surfaces (?h.pial) are symlinks to either ?h.pial.T1 or
        # ?h.pial.T2 depending on whether the `-T2pial` flag was used when
        # invoking recon-all. Symlinks created in WSL on Windows do not
        # seem to work currently, hence this workaround
        try:
            pial_surf = Surface.from_freesurfer_subject_dir(sub_dir, f"{hemi}.{pial}")
        except OSError:  # invalid argument
            try:
                pial_surf = Surface.from_freesurfer_subject_dir(
                    sub_dir, f"{hemi}.{pial}.T2"
                )
            except FileNotFoundError:  # -T2pial was not used
                pial_surf = Surface.from_freesurfer_subject_dir(
                    sub_dir, f"{hemi}.{pial}.T1"
                )

        # spherical representation
        if sphere is None:
            sphere_surf = None
        else:
            sphere_surf = Sphere.from_freesurfer_subject_dir(
                sub_dir, f"{hemi}.{registration}"
            )

<<<<<<< HEAD

=======
        # spherical registration
>>>>>>> 0240eba9
        if registration is None:
            reg_surf = None
        else:
            reg_surf = Sphere.from_freesurfer_subject_dir(
                sub_dir, f"{hemi}.{registration}"
            )

        if inf is None:
            inf_surf = None
        else:
            inf_surf = Surface.from_freesurfer_subject_dir(sub_dir, f"{hemi}.{inf}")

        infra_supra_model = {}
        if infra_supra_model_type_and_path is not None:
            if registration is None:
                registration='sphere.reg'

            fsavg = Hemisphere.from_freesurfer_subject_dir("fsaverage", hemi, registration=registration)
            fsavg.registration.compute_projection(reg_surf)
            number_of_nodes = white.n_vertices
            for model_type in infra_supra_model_type_and_path.keys():
                if "equivolume" in model_type or "equidistance" in model_type:
                    if "global" in model_type:
                        global_frac = np.loadtxt(infra_supra_model_type_and_path[model_type])
                        infra_supra_model[model_type] = np.atleast_1d(global_frac.item())
                    elif "local" in model_type:
                        local_frac_im = nib.load(infra_supra_model_type_and_path[model_type])
                        local_frac_fsav = local_frac_im.get_fdata().squeeze()
                        local_frac = fsavg.registration.project_and_resample(local_frac_fsav)
                        infra_supra_model[model_type] = local_frac
                elif "linear" in model_type:
                    # NOTE: for the linear model the order matters! I'll keep it general now,
                    # i.e., the order of the input files defines the parameter order.
                    # For the models I have fitted it should be [intercept, k1, k2, k1k2]
                    # I should find a better way to save this so that the function actually
                    # predicting the surface now has fixed parameters.
                    parameters_fsav = []
                    for parameter_file in infra_supra_model_type_and_path[model_type]:
                        param_im = nib.load(parameter_file)
                        param_tmp = param_im.get_fdata().squeeze()
                        parameters_fsav.append(param_tmp)

                    parameters_fsav = np.array(parameters_fsav).transpose()
                    parameters = fsavg.registration.project_and_resample(parameters_fsav)
                    infra_supra_model[model_type] = parameters

            if not infra_supra_model:
                print('Model loading failed, using the default (equivolume with fraction 0.5)')
                infra_supra_model['equivolume_global'] = 0.5

        return cls(hemi, white_surf, pial_surf, sphere_surf, reg_surf, inf_surf, infra_supra_model=infra_supra_model)


class Cortex:
    def __init__(self, lh: Hemisphere, rh: Hemisphere) -> None:
        """
        An iterator over hemisphere objects.

        Parameters
        ----------
        lh, rh : Hemisphere
            _description_
        """
        self.lh = lh
        self.rh = rh
        self.hemispheres = [self.lh, self.rh]

    def __len__(self):
        return len(self.hemispheres)

    def __getitem__(self, index):
        return self.hemispheres[index]

    @staticmethod
    def iterate_over_hemispheres(method):
        @functools.wraps(method)
        def wrapper(self, *args, **kwargs):
            t = namedtuple(f"{method.__name__}_result", ("lh", "rh"))
            return t(*[getattr(i, method.__name__)(*args, **kwargs) for i in self])

        return wrapper

    @iterate_over_hemispheres
    def compute_average_curvature(self):
        pass

    @iterate_over_hemispheres
    def compute_thickness(self):
        pass

    @iterate_over_hemispheres
    def compute_equivolume_fraction(self):
        pass

    @iterate_over_hemispheres
    def estimate_layers(self):
        pass

    @iterate_over_hemispheres
    def has_spherical_registration(self):
        pass

    @classmethod
    def from_freesurfer_subject_dir(cls, sub_dir, *args, **kwargs):
        return cls(
            Hemisphere.from_freesurfer_subject_dir(sub_dir, "lh", *args, **kwargs),
            Hemisphere.from_freesurfer_subject_dir(sub_dir, "rh", *args, **kwargs),
        )

    def __repr__(self):
        s = "\n".join(f"{h} : {i}" for h, i in zip(("lh", "rh"), self))
        return s

    def __str__(self):
        s = "\n".join(f"{h} : {i}" for h, i in zip(("lh", "rh"), self))
        return s<|MERGE_RESOLUTION|>--- conflicted
+++ resolved
@@ -414,11 +414,7 @@
                 sub_dir, f"{hemi}.{registration}"
             )
 
-<<<<<<< HEAD
-
-=======
         # spherical registration
->>>>>>> 0240eba9
         if registration is None:
             reg_surf = None
         else:
