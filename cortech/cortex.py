from collections import namedtuple
import functools
from pathlib import Path

import numpy as np
import numpy.typing as npt
import nibabel as nib
from scipy.spatial import KDTree

import cortech.utils
from cortech.surface import Surface, Sphere
from cortech.constants import Curvature


class Hemisphere:
    """A class containing surfaces delineating the white-gray matter boundary
    and the gray matter-CSF (pial) boundary, and optionally the infra-supra-layer boundary.

    Additionally, it may contain information about layers.
    """

    def __init__(
        self,
        white: Surface,
        pial: Surface,
<<<<<<< HEAD
        inf=None,
        spherical_registration: None | SphericalRegistration = None,
        infra_supra_model=None,
=======
        sphere: Surface | None = None,
        registration: Sphere | None = None,
        inf: Surface | None = None,
>>>>>>> 3b2af185
    ) -> None:
        self.white = white
        self.pial = pial
        self.sphere = sphere
        self.registration = registration
        self.inf = inf
<<<<<<< HEAD
        self.spherical_registration = spherical_registration
        self.infra_supra_model = infra_supra_model
=======

        self._surfaces = [self.white, self.pial]
        if self.sphere is not None:
            self._surfaces.append(self.sphere)
        if self.registration is not None:
            self._surfaces.append(self.registration)
        if self.inf is not None:
            self._surfaces.append(self.inf)

    def for_all(self, method):
        out = []
        for s in self._surfaces:
            out.append(s.method())
>>>>>>> 3b2af185

    def has_spherical_registration(self):
        return self.registration is not None

    def has_infra_supra_model(self):
        return self.infra_supra_model is not None

    def compute_node_to_node_difference(self) -> npt.NDArray[float]:
        """Calculate thickness at each vertex of node-matched surfaces."""

        # FIXME this should be a better estimate than simple vertex-to-vertex
        # distance?
        return np.linalg.norm(self.pial.vertices - self.white.vertices, axis=1)

    def compute_thickness(self) -> npt.NDArray[float]:
        """This function calculates a FreeSurfer "style" thickness by finding the minimum distance between a white matter
        node and every pial surface node, doing the same the other way around, and averaging those two minimum distances
        for every node. It will also ensure the thickness estimate is between 0 and 5 mm.

        Parameters
        ----------

        Returns
        -------
        thickness : np.array(float)
                        The average, clipped cortical thickness estimate
        """

        vi = self.white.vertices
        vo = self.pial.vertices

        tree1 = KDTree(vi)
        tree2 = KDTree(vo)

        # Compute the closest distance one way
        dist1, inds1 = tree1.query(vo)

        # And the other way
        dist2, inds2 = tree2.query(vi)

        av_min_dist = (dist1 + dist2) / 2

        return np.clip(av_min_dist, 0, 5)

    def compute_average_curvature(
        self,
        white_curv: None | Curvature = None,
        pial_curv: None | Curvature = None,
        curv_kwargs: None | dict = None,
    ):
        """Average curvature estimates of white and pial surfaces."""
        curv_kwargs = curv_kwargs or {}
        white_curv = white_curv or self.white.compute_curvature(**curv_kwargs)
        pial_curv = pial_curv or self.pial.compute_curvature(**curv_kwargs)
        return Curvature(
            **{
                k: 0.5 * (getattr(white_curv, k) + getattr(pial_curv, k))
                for k in white_curv._fields
            }
        )

    def compute_equivolume_fraction(
        self,
        thickness: npt.NDArray,
        curv: npt.NDArray,
        vol_frac: float | npt.NDArray = 0.5,
    ):
        """Compute the distance fraction (between inner and outer surface whose
        distance is `thickness`) which yields the desired volume fraction at each
        position.

        Parameters
        ----------
        curv : npt.NDArray
            Curvature estimate at each position.
        thickness : npt.NDArray
            Thickness estimate at each position.
        vol_frac : float | npt.NDArray
            The desired volume fraction(s). If a float, estimate a single
            distance fraction per vertex. If an ndarray with one dimension,
            assume that `vol_frac` gives a number of fractions to estimate for
            each vertex. If an ndarray with two dimensions, assume that
            `vol_frac` is (n_frac, n_vertices), i.e., the fraction is provided
            explicitly for each vertex (default = 0.5).

        Returns
        -------
        dist_frac : npt.NDArray
            Position-wise distance fraction which yields the desired volume
            fraction.

        Notes
        -----
        We expect positive curvature in sulci and negative curvature on gyral
        crowns.

        On gyral crowns, the curvature is negative because the surface bends away
        from the normals. Since a radius must be positive, we ignore the sign when
        computing the radius of the sphere which gives the desired volume fraction.

        In the sulci, the curvature is positive as the surface bends towards the
        normal. However, we are still placing the center of the sphere on the side
        of the white matter (there is nothing to distinguish concave and convex
        when we ignore the sign of the curvature). Assuming the sphere was placed
        on the pial side, we could find the desired volume fraction by first
        estimating the radius of the sphere at 1-frac (since 1-vol_frac from the
        outer side is vol_frac from the inner side) and then subtract this
        (relative to the inner radius) from the thickness to get a distance from
        the inner surface rather than the outer.

        References
        ----------
        Michiel Kleinnijenhuis et al. (2015). Diffusion tensor characteristics of
            gyrencephaly using high resolution diffusion MRI in vivo at 7T.
        """
        frac = np.atleast_1d(vol_frac)

        nv = len(thickness)

        # Name variables in accordance with the reference
        R = 1 / np.abs(curv)
        R3 = R**3
        T = thickness

        match frac.ndim:
            case 1:
                # broadcast frac against vertices
                r = np.zeros((len(frac), nv))
                frac = np.broadcast_to(frac[:, None], r.shape)
            case 2:
                # assume frac is (n_frac, n_vertices)
                assert frac.shape[-1] == nv
                r = np.zeros(frac.shape)

        pos = curv > 0
        neg = curv < 0

        r[:, neg] = cortech.utils.compute_sphere_radius(
            frac[:, neg], T[neg], R[neg], R3[neg]
        )
        r[:, pos] = cortech.utils.compute_sphere_radius(
            1 - frac[:, pos], T[pos], R[pos], R3[pos]
        )
        # r[curv == 0] should be `frac` but we take care of this in `dist_frac` below

        # r is a radius in between R and R+T so subtract R to get back to distances
        # that relate to the thickness
        r -= R

        # Correct positive curvature positions
        r[:, pos] *= -1
        r[:, pos] += T[pos]

        # Ensure r is valid
        _ = np.clip(r, 0, T, out=r)

        # Now compute the pointwise distance fraction
        dist_frac = np.zeros_like(r)
        _ = np.divide(r, T, out=dist_frac, where=T > 0)

        return dist_frac.squeeze()

    def fit_infra_supra_border(self, curv_args=None):
        """Fit the infra supra border using models fitted from ex-vivo data.

        Parameters
        ----------

        Returns
        -------
        surfaces : dict{method, Surface}
                   A dictionary of infra-supra surfaces fitted with different methods.

        """
        if not self.has_infra_supra_model():
            print('No model for the infra supra border loaded!')
            return


        thickness = self.compute_thickness()
        curv = self.compute_average_curvature(curv_kwargs=curv_args)
        surfaces = {}
        
        for model in self.infra_supra_model:
            print(f'Estimating surfaces using: {model}')
            if "equivolume" in model:
                if self.infra_supra_model[model].size > 1 and not self.infra_supra_model[model].shape[0]==1:
                    self.infra_supra_model[model] = np.expand_dims(self.infra_supra_model[model], axis=0)
                surfaces[model] = self.estimate_layers(method="equivolume", frac=self.infra_supra_model[model], thickness=thickness, curv=curv.H)
            elif "equidistance" in model:
                surfaces[model] = self.estimate_layers(method="equidistance", frac=self.infra_supra_model[model])
            elif "linear" in model:
                surfaces[model] = self._predict_linear_model(self.infra_supra_model[model], curv)
            else:
                print("Unknown model!")

        return surfaces

    def _layer_from_distance_fraction(self, f: float | npt.NDArray = 0.5):
        """_summary_

        Parameters
        ----------
        vi : npt.NDArray
        vo : npt.NDArray
        frac : float | npt.NDArray
            Fraction measured from inner surface, e.g., 0.25 would be one quarter
            of the way from the inner to the outer surface. Defaults to 0.5.
            frac = float | (1, ) | (n_frac,) | (n_vertices, ) | (n_frac, n_vertices)

        Returns
        -------
        _type_: _description_
        """
        f = np.atleast_1d(f)
        if f.ndim == 1:
            if f.shape[0] == self.white.n_vertices:
                f = f[None]
        elif f.ndim == 2:
            fd2 = f.shape[1]
            assert fd2 == 1 or fd2 == self.white.n_vertices
        f = cortech.utils.atleast_nd(f, 3)
        return np.squeeze((1 - f) * self.white.vertices + f * self.pial.vertices)


    def _predict_linear_model(self, parameters: npt.NDArray, curv: Curvature, clip_range=(0.01, 99.9)):
        """Predict the infra supra border using a linear model fitted on the ex-vivo data.
        NOTE: This a little suboptimal at the moment as the model is fixed, i.e., it needs
        [1, k1, k2, k1k2] whereas the parameters are passed in and are thus more general.
        A better way would be to store the parameters and the needed predictors together.

        Parameters
        ----------
        parameters : np.array(float), number_of_nodes x number_of_parameters
                     The parameters of the linear model.
        curv : Curvature
               A curvature object storing the average curvature values.
        clip_range : tuple(float)
               Percentile ranges to clip the curvature values.

        Returns
        -------
        surface : Surface
                  The predicted infra-supra surface
        """

        pk1 = np.percentile(curv.k1, clip_range)
        pk2 = np.percentile(curv.k2, clip_range)

        k1 = np.clip(curv.k1, pk1[0], pk1[1]).T
        k2 = np.clip(curv.k2, pk2[0], pk2[1]).T
        k1 = k1 - k1.mean()
        k2 = k2 - k2.mean()
        k1k2 = k1*k2

        dummy = np.ones_like(k1)

        predictors = np.stack([dummy, k1, k2, k1k2]).T

        frac = np.einsum("ij, ij -> i", predictors, parameters)
        frac = np.clip(frac, 0, 1)
        surface = self._layer_from_distance_fraction(frac)

        return surface
        


    def estimate_layers(
        self,
        method: str = "equivolume",
        frac: float | npt.NDArray = 0.5,
        thickness: npt.NDArray | None = None,
        curv: str | npt.NDArray = "H",
        curv_kwargs: dict | None = None,
    ):
        """Estimate layers at `frac`. Given an estimate of the thickness at
        each vertex (and, for the equivolume model a curvature estimate),
        return the positions of one or more layers defined by the fraction in
        `frac`.

        Currently, this function relies on vertex-to-vertex correspondence
        between white and pial surfaces in that layers are placed

        Parameters
        ----------
        method : str
            The layer placement method to use. This determines how `frac` is to
            be interpreted.
        frac : float | NDArray
            The fraction(s) in between white and pial surfaces at which to
            estimate layer(s). When `method` is equidistance, `frac` is a
            distance fraction. When `method` is equivolume, `frac` is a volume
            fraction.
        thickness :
            The thickness at each (white, pial) vertex pairs. If None, it will
            be estimated.
        curv :
            Curvature estimate at each (white, pial) vertex pairs. If a string,
            it should be an attribute of cortech.constants.Curvature. By
            default, the mean curvature is estimated and used.

        Returns
        -------
        Position of vertices at the desired (distance or volume) fractions
        (n_vertices, n_frac).

        """
        if method in {"equidistance", "equivolume"}:
            match method:
                case "equivolume":
                    if thickness is None:
                        thickness = self.compute_thickness()
                    match curv:
                        case str():
                            curv = getattr(
                                self.compute_average_curvature(curv_kwargs=curv_kwargs),
                                curv,
                            )
                        case _:
                            curv = np.asarray(curv)
                    frac = self.compute_equivolume_fraction(thickness, curv, frac)
                case "equidistance":
                    pass
            return self._layer_from_distance_fraction(frac)
        elif method == "laplace":
            return

    @classmethod
    def from_freesurfer_subject_dir(
        cls,
<<<<<<< HEAD
        sub_dir,
        hemi,
        white="white",
        pial="pial",
        inf=None,
        sphere="sphere",
        spherical_registration="sphere.reg",
        infra_supra_model_type_and_path=None,
=======
        sub_dir: Path | str,
        hemi: str,
        white: str | None = "white",
        pial: str | None = "pial",
        sphere: str | None = None,
        registration: str | None = None,
        inf: str | None = None,
        # thickness="thickness",
        # curv="avg_curv",
>>>>>>> 3b2af185
    ):
        assert hemi in {"lh", "rh"}

        white_surf = Surface.from_freesurfer_subject_dir(sub_dir, f"{hemi}.{white}")

        # The pial surfaces (?h.pial) are symlinks to either ?h.pial.T1 or
        # ?h.pial.T2 depending on whether the `-T2pial` flag was used when
        # invoking recon-all. Symlinks created in WSL on Windows do not
        # seem to work currently, hence this workaround
        try:
            pial_surf = Surface.from_freesurfer_subject_dir(sub_dir, f"{hemi}.{pial}")
        except OSError:  # invalid argument
            try:
                pial_surf = Surface.from_freesurfer_subject_dir(
                    sub_dir, f"{hemi}.{pial}.T2"
                )
            except FileNotFoundError:  # -T2pial was not used
                pial_surf = Surface.from_freesurfer_subject_dir(
                    sub_dir, f"{hemi}.{pial}.T1"
                )

        if sphere is None:
            sphere_surf = None
        else:
            sphere_surf = Sphere.from_freesurfer_subject_dir(
                sub_dir, f"{hemi}.{registration}"
            )

        if registration is None:
            reg_surf = None
        else:
            reg_surf = Sphere.from_freesurfer_subject_dir(
                sub_dir, f"{hemi}.{registration}"
            )

<<<<<<< HEAD

        infra_supra_model = {}
        if infra_supra_model_type_and_path is not None:
            fsavg = Hemisphere.from_freesurfer_subject_dir("fsaverage", hemi)
            fsavg.spherical_registration.compute_projection(spherical_registration)
            number_of_nodes = white.n_vertices
            for model_type in infra_supra_model_type_and_path.keys():
                if "equivolume" in model_type or "equidistance" in model_type:
                    if "global" in model_type:
                        global_frac = np.loadtxt(infra_supra_model_type_and_path[model_type])
                        infra_supra_model[model_type] = np.atleast_1d(global_frac.item())
                    elif "local" in model_type:
                        local_frac_im = nib.load(infra_supra_model_type_and_path[model_type])
                        local_frac_fsav = local_frac_im.get_fdata().squeeze()
                        local_frac = fsavg.spherical_registration.resample(local_frac_fsav)
                        infra_supra_model[model_type] = local_frac
                elif "linear" in model_type:
                    # NOTE: for the linear model the order matters! I'll keep it general now,
                    # i.e., the order of the input files defines the parameter order.
                    # For the models I have fitted it should be [intercept, k1, k2, k1k2]
                    # I should find a better way to save this so that the function actually
                    # predicting the surface now has fixed parameters.
                    parameters_fsav = []
                    for parameter_file in infra_supra_model_type_and_path[model_type]:
                        param_im = nib.load(parameter_file)
                        param_tmp = param_im.get_fdata().squeeze()
                        parameters_fsav.append(param_tmp)

                    parameters_fsav = np.array(parameters_fsav).transpose()
                    parameters = fsavg.spherical_registration.resample(parameters_fsav)
                    infra_supra_model[model_type] = parameters

            if not infra_supra_model:
                print('Model loading failed, using the default (equivolume with fraction 0.5)')
                infra_supra_model['equivolume_global'] = 0.5

        return cls(white, pial, inf=inf, spherical_registration=spherical_registration, infra_supra_model=infra_supra_model)
=======
        if inf is None:
            inf_surf = None
        else:
            inf_surf = Surface.from_freesurfer_subject_dir(sub_dir, f"{hemi}.{inf}")

        return cls(white_surf, pial_surf, sphere_surf, reg_surf, inf_surf)
>>>>>>> 3b2af185


class Cortex:
    def __init__(self, lh: Hemisphere, rh: Hemisphere) -> None:
        """
        An iterator over hemisphere objects.

        Parameters
        ----------
        lh, rh : Hemisphere
            _description_
        """
        self.lh = lh
        self.rh = rh
        self.hemispheres = [self.lh, self.rh]

    def __len__(self):
        return len(self.hemispheres)

    def __getitem__(self, index):
        return self.hemispheres[index]

    @staticmethod
    def iterate_over_hemispheres(method):
        @functools.wraps(method)
        def wrapper(self, *args, **kwargs):
            t = namedtuple(f"{method.__name__}_result", ("lh", "rh"))
            return t(*[getattr(i, method.__name__)(*args, **kwargs) for i in self])

        return wrapper

    @iterate_over_hemispheres
    def compute_average_curvature(self):
        pass

    @iterate_over_hemispheres
    def compute_thickness(self):
        pass

    @iterate_over_hemispheres
    def compute_equivolume_fraction(self):
        pass

    @iterate_over_hemispheres
    def estimate_layers(self):
        pass

    @iterate_over_hemispheres
    def has_spherical_registration(self):
        pass

    @classmethod
    def from_freesurfer_subject_dir(cls, sub_dir, *args, **kwargs):
        return cls(
            Hemisphere.from_freesurfer_subject_dir(sub_dir, "lh", *args, **kwargs),
            Hemisphere.from_freesurfer_subject_dir(sub_dir, "rh", *args, **kwargs),
        )

    def __repr__(self):
        s = "\n".join(f"{h} : {i}" for h, i in zip(("lh", "rh"), self))
        return s

    def __str__(self):
        s = "\n".join(f"{h} : {i}" for h, i in zip(("lh", "rh"), self))
        return s<|MERGE_RESOLUTION|>--- conflicted
+++ resolved
@@ -23,25 +23,17 @@
         self,
         white: Surface,
         pial: Surface,
-<<<<<<< HEAD
-        inf=None,
-        spherical_registration: None | SphericalRegistration = None,
-        infra_supra_model=None,
-=======
         sphere: Surface | None = None,
         registration: Sphere | None = None,
         inf: Surface | None = None,
->>>>>>> 3b2af185
+        infra_supra_model=None,
     ) -> None:
         self.white = white
         self.pial = pial
         self.sphere = sphere
         self.registration = registration
         self.inf = inf
-<<<<<<< HEAD
-        self.spherical_registration = spherical_registration
         self.infra_supra_model = infra_supra_model
-=======
 
         self._surfaces = [self.white, self.pial]
         if self.sphere is not None:
@@ -55,7 +47,6 @@
         out = []
         for s in self._surfaces:
             out.append(s.method())
->>>>>>> 3b2af185
 
     def has_spherical_registration(self):
         return self.registration is not None
@@ -386,16 +377,6 @@
     @classmethod
     def from_freesurfer_subject_dir(
         cls,
-<<<<<<< HEAD
-        sub_dir,
-        hemi,
-        white="white",
-        pial="pial",
-        inf=None,
-        sphere="sphere",
-        spherical_registration="sphere.reg",
-        infra_supra_model_type_and_path=None,
-=======
         sub_dir: Path | str,
         hemi: str,
         white: str | None = "white",
@@ -403,9 +384,9 @@
         sphere: str | None = None,
         registration: str | None = None,
         inf: str | None = None,
+        infra_supra_model_type_and_path=None,
         # thickness="thickness",
         # curv="avg_curv",
->>>>>>> 3b2af185
     ):
         assert hemi in {"lh", "rh"}
 
@@ -434,6 +415,7 @@
                 sub_dir, f"{hemi}.{registration}"
             )
 
+
         if registration is None:
             reg_surf = None
         else:
@@ -441,12 +423,18 @@
                 sub_dir, f"{hemi}.{registration}"
             )
 
-<<<<<<< HEAD
+        if inf is None:
+            inf_surf = None
+        else:
+            inf_surf = Surface.from_freesurfer_subject_dir(sub_dir, f"{hemi}.{inf}")
 
         infra_supra_model = {}
         if infra_supra_model_type_and_path is not None:
-            fsavg = Hemisphere.from_freesurfer_subject_dir("fsaverage", hemi)
-            fsavg.spherical_registration.compute_projection(spherical_registration)
+            if registration is None:
+                registration='sphere.reg'
+
+            fsavg = Hemisphere.from_freesurfer_subject_dir("fsaverage", hemi, registration=registration)
+            fsavg.registration.compute_projection(reg_surf)
             number_of_nodes = white.n_vertices
             for model_type in infra_supra_model_type_and_path.keys():
                 if "equivolume" in model_type or "equidistance" in model_type:
@@ -456,7 +444,7 @@
                     elif "local" in model_type:
                         local_frac_im = nib.load(infra_supra_model_type_and_path[model_type])
                         local_frac_fsav = local_frac_im.get_fdata().squeeze()
-                        local_frac = fsavg.spherical_registration.resample(local_frac_fsav)
+                        local_frac = fsavg.registration.project_and_resample(local_frac_fsav)
                         infra_supra_model[model_type] = local_frac
                 elif "linear" in model_type:
                     # NOTE: for the linear model the order matters! I'll keep it general now,
@@ -471,22 +459,14 @@
                         parameters_fsav.append(param_tmp)
 
                     parameters_fsav = np.array(parameters_fsav).transpose()
-                    parameters = fsavg.spherical_registration.resample(parameters_fsav)
+                    parameters = fsavg.registration.project_and_resample(parameters_fsav)
                     infra_supra_model[model_type] = parameters
 
             if not infra_supra_model:
                 print('Model loading failed, using the default (equivolume with fraction 0.5)')
                 infra_supra_model['equivolume_global'] = 0.5
 
-        return cls(white, pial, inf=inf, spherical_registration=spherical_registration, infra_supra_model=infra_supra_model)
-=======
-        if inf is None:
-            inf_surf = None
-        else:
-            inf_surf = Surface.from_freesurfer_subject_dir(sub_dir, f"{hemi}.{inf}")
-
-        return cls(white_surf, pial_surf, sphere_surf, reg_surf, inf_surf)
->>>>>>> 3b2af185
+        return cls(white_surf, pial_surf, sphere_surf, reg_surf, inf_surf, infra_supra_model=infra_supra_model)
 
 
 class Cortex:
