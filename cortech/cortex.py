--- conflicted
+++ resolved
@@ -97,11 +97,7 @@
         self,
         thickness: npt.NDArray,
         curv: npt.NDArray,
-<<<<<<< HEAD
-        vol_frac: npt.NDArray | float = 0.5,
-=======
         vol_frac: float | npt.NDArray = 0.5,
->>>>>>> e5dd5a1d
     ):
         """Compute the distance fraction (between inner and outer surface whose
         distance is `thickness`) which yields the desired volume fraction at each
